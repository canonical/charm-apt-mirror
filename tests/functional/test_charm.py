import logging
import re
from pathlib import Path

import pytest

log = logging.getLogger(__name__)


@pytest.mark.abort_on_fail
@pytest.mark.skip_if_deployed
async def test_build_and_deploy(ops_test, series):
    """Test building apt-mirror charm and deploying it with a bundle file."""
    charm = await ops_test.build_charm(".")
    assert charm, "Charm was not built successfully."

    await ops_test.model.deploy(
        ops_test.render_bundle(
            "tests/functional/bundle.yaml.j2",
            charm=charm,
            series=series,
        )
    )
    await ops_test.model.wait_for_idle(apps=["apt-mirror"], status="blocked")
    await ops_test.model.wait_for_idle(apps=["nginx"], status="active")

    app = ops_test.model.applications["apt-mirror"]
    status_msg = app.units[0].workload_status_message
    assert bool(
        re.search("^Last sync: .* not published$", status_msg)
    ), "apt-mirror did not show correct block message."


class TestCharmActions:
    """Perform very basic checking of the actions."""

    @pytest.fixture
    def base_path(self, configs):
        return configs.get("base-path").get("value")

    async def test_publish_snapshot_action(self, ops_test, apt_mirror_unit, base_path, helper):
        """Test publish_snapshot action."""
        name = "snapshot-publishme"
        create_cmd = "mkdir -p {}/{}".format(base_path, name)
        check_cmd = "readlink {}/publish".format(base_path)
        cleanup_cmd = "rm -rf {}/{} {}/publish".format(base_path, name, base_path)

        results = await helper.run_wait(apt_mirror_unit, create_cmd)
        assert results.get("return-code") == 0

        results = await helper.run_action_wait(apt_mirror_unit, "publish-snapshot", name=name)
        await ops_test.model.wait_for_idle(apps=["apt-mirror"], status="active")
        assert results.get("return-code") == 0

        results = await helper.run_wait(apt_mirror_unit, check_cmd)
        assert results.get("return-code") == 0
        assert results.get("stdout").strip() == "{}/{}".format(base_path, name)

        results = await helper.run_wait(apt_mirror_unit, cleanup_cmd)
        assert results.get("return-code") == 0

    async def test_create_snapshot_action(self, ops_test, apt_mirror_unit, base_path, helper):
        """Test create_snapshot action."""
        count_cmd = "ls {} | grep ^snapshot | wc -l".format(base_path)
        cleanup_cmd = "rm -rf {}/snapshot*".format(base_path)

        results = await helper.run_wait(apt_mirror_unit, count_cmd)
        original_count = int(results.get("stdout").strip())

        results = await helper.run_action_wait(apt_mirror_unit, "create-snapshot")
        await ops_test.model.wait_for_idle(apps=["apt-mirror"], status="blocked")
        assert results.get("return-code") == 0

        results = await helper.run_wait(apt_mirror_unit, count_cmd)
        expected_count = int(results.get("stdout").strip())
        assert original_count + 1 == expected_count

        results = await helper.run_wait(apt_mirror_unit, cleanup_cmd)
        assert results.get("return-code") == 0

    @pytest.mark.parametrize(
        "name,expected_status",
        [("snapshot-deleteme", "completed"), ("random-name", "failed")],
    )
    async def test_delete_snapshot_action(
        self, name, expected_status, apt_mirror_unit, base_path, helper
    ):
        """Test delete_snapshot action."""
        create_cmd = "mkdir {}/{}".format(base_path, name)
        check_cmd = "find {}/{}".format(base_path, name)

        results = await helper.run_wait(apt_mirror_unit, create_cmd)
        assert results.get("return-code") == 0

        action = await apt_mirror_unit.run_action("delete-snapshot", name=name)
        await action.wait()
        assert action.status == expected_status

        if expected_status == "failed":
            results = await helper.run_wait(apt_mirror_unit, check_cmd)
            assert results.get("return-code") == 0
        else:
            results = await helper.run_wait(apt_mirror_unit, check_cmd)
            assert results.get("return-code") != 0

    async def test_list_snapshots_action(self, apt_mirror_unit, helper):
        """Test list snapshots action."""
        results = await helper.run_action_wait(apt_mirror_unit, "list-snapshots")
        assert results.get("return-code") == 0

    async def test_synchronize_action(self, apt_mirror_unit, helper):
        """Test synchronize action."""
        results = await helper.run_action_wait(apt_mirror_unit, "synchronize")
        assert results.get("return-code") == 0

    async def test_check_packages_action(self, apt_mirror_unit, helper):
        """Test check packages action."""
        results = await helper.run_action_wait(apt_mirror_unit, "check-packages")
        assert results.get("return-code") == 0

    async def test_clean_up_packages_action(self, apt_mirror_unit, helper):
        """Test clean up packages action."""
        results = await helper.run_action_wait(apt_mirror_unit, "clean-up-packages", confirm=False)
        assert results.get("return-code") == 0
        assert "Aborted!" in results.get("message")

        results = await helper.run_action_wait(apt_mirror_unit, "clean-up-packages", confirm=True)
        assert results.get("return-code") == 0
        assert "Freed up" in results.get("message")


class TestCharm:
    """Perform various functional testing of the charm and its actions."""

    @pytest.fixture
    def base_path(self, configs):
        return configs.get("base-path").get("value")

    async def test_setup_cron_schedule(self, ops_test, apt_mirror_app, apt_mirror_unit, helper):
        """Test setup cron schedule config option.

        Test cron job for automatic synchronization is added.
        """
        cron_schedule = "0 5 * * 1"
        await apt_mirror_app.set_config({"cron-schedule": cron_schedule})
        await ops_test.model.wait_for_idle(apps=["apt-mirror"])

        results = await helper.run_wait(
            apt_mirror_unit, "cat /etc/cron.d/{}".format(apt_mirror_app.name)
        )
        assert results.get("stdout").strip() == "{} root apt-mirror".format(cron_schedule)

        # restore configs
        await apt_mirror_app.reset_config(["cron-schedule"])

    async def test_remove_cron_schedule(self, ops_test, apt_mirror_app, apt_mirror_unit, helper):
        """Test remove cron schedule config option.

        Test cron job for automatic synchronization is removed.
        """
        cron_schedule = ""
        await apt_mirror_app.set_config({"cron-schedule": cron_schedule})
        await ops_test.model.wait_for_idle(apps=["apt-mirror"])

        results = await helper.run_wait(
            apt_mirror_unit, "ls /etc/cron.d/{}".format(apt_mirror_app.name)
        )
        assert results.get("return-code") != 0

        # restore configs
        await apt_mirror_app.reset_config(["cron-schedule"])

    async def test_bad_mirror_list_options(
        self, ops_test, apt_mirror_app, apt_mirror_unit, base_path, helper
    ):
        """Test bad mirror-list config option.

        Test if the input mirror-list is not a valid string containing: <deb
        uri distribution [component1] [component2] [...]>. Note that it does
        not verify each part, such as <uri>, is valid or not.
        """
        # Clean up
        await apt_mirror_unit.run("rm -rf {}/mirror/*".format(base_path))
        await apt_mirror_unit.run("rm -rf {}/publish".format(base_path))
        await apt_mirror_unit.run("rm -rf {}/snapshot-*".format(base_path))

        # Create bad mirror-list option - 1
        mirror_list = "deb"
        await apt_mirror_app.set_config({"mirror-list": mirror_list})
        await ops_test.model.wait_for_idle(apps=["apt-mirror"], status="blocked")
        app = ops_test.model.applications["apt-mirror"]
        status_msg = app.units[0].workload_status_message
        assert bool(
            re.search("^An error .* option.$", status_msg)
        ), "apt-mirror did not show correct block message."

        # Create bad mirror-list option - 2
        mirror_list = "deb fake-uri"
        await apt_mirror_app.set_config({"mirror-list": mirror_list})
        await ops_test.model.wait_for_idle(apps=["apt-mirror"], status="blocked")
        app = ops_test.model.applications["apt-mirror"]
        status_msg = app.units[0].workload_status_message
        assert bool(
            re.search("^An error .* option.$", status_msg)
        ), "apt-mirror did not show correct block message."

        # Fix the mirror-list option
        url = "ppa.launchpadcontent.net/canonical-bootstack/public/ubuntu"
        mirror_list = """\
deb https://{0} focal main
deb https://{0} bionic main\
""".format(
            url
        )
        await apt_mirror_app.set_config({"mirror-list": mirror_list})
        await ops_test.model.wait_for_idle(apps=["apt-mirror"], status="blocked")
        app = ops_test.model.applications["apt-mirror"]
        status_msg = app.units[0].workload_status_message
        assert bool(
            re.search("^Last sync: .* not published$", status_msg)
        ), "apt-mirror did not show correct block message."

    async def test_client_access(
        self, ops_test, apt_mirror_app, apt_mirror_unit, base_path, helper
    ):
        """Test client access.

        Test remote apt server can be accessed by client.
        """
        # Clean up
        await apt_mirror_unit.run("rm -rf {}/mirror/*".format(base_path))
        await apt_mirror_unit.run("rm -rf {}/publish".format(base_path))
        await apt_mirror_unit.run("rm -rf {}/snapshot-*".format(base_path))

        # Let's use bootstack public ppa for testing; it's very small compared
        # to ubuntu or other os's repos.
        url = "ppa.launchpadcontent.net/canonical-bootstack/public/ubuntu"
        mirror_list = """\
deb https://{0} focal main
deb https://{0} bionic main\
""".format(
            url
        )
        await apt_mirror_app.set_config({"mirror-list": mirror_list})
        await ops_test.model.wait_for_idle(apps=["apt-mirror"])

        await apt_mirror_unit.run_action("synchronize")
        await apt_mirror_unit.run_action("create-snapshot")
        results = await helper.run_action_wait(apt_mirror_unit, "list-snapshots")
        list_outputs = results.get("snapshots").strip()
        snapshot_name = re.findall(r"snapshot-\d+", list_outputs)[0]

        await apt_mirror_unit.run_action("publish-snapshot", name=snapshot_name)
        await ops_test.model.wait_for_idle(apps=["apt-mirror"], status="active")
        assert bool(re.match("^Publishes.*", apt_mirror_unit.workload_status_message))

        nginx_unit = ops_test.model.applications["nginx"].units[0]
        nginx_public_ip = await nginx_unit.get_public_address()

        client_unit = ops_test.model.applications["client"].units[0]
        # Note these can be changed if you changed the test url and mirror_list
        test_apts = """\
deb http://{0}/apt-mirror/{1} focal main
deb http://{0}/apt-mirror/{1} bionic main\
""".format(
            nginx_public_ip, url
        )
        await client_unit.run("echo '{}' > /etc/apt/sources.list".format(test_apts))
        # Add public key; this is only required for this particular mirror-list
        # option. The magic number: "4b9a81747a207542" is coming from
        # https://launchpad.net/~canonical-bootstack/+archive/ubuntu/public
        await client_unit.run(
            "apt-key adv --keyserver keyserver.ubuntu.com --recv-keys 4b9a81747a207542"
        )
        results = await helper.run_wait(client_unit, "apt-get update")
        assert results.get("return-code") == 0

    async def test_unreferenced_packages_config_changed(
        self, ops_test, apt_mirror_app, apt_mirror_unit, base_path, helper
    ):
        """Test removing unreferenced packages.

        Test unreferenced packages can be removed when mirror-list is
        changed and there's no snapshot requiring them.
        """
        # Clean up
        await apt_mirror_unit.run("rm -rf {}/mirror/*".format(base_path))
        await apt_mirror_unit.run("rm -rf {}/publish".format(base_path))
        await apt_mirror_unit.run("rm -rf {}/snapshot-*".format(base_path))

        # Start with 2 mirror lists.
        mirror_list = """\
deb https://ppa.launchpadcontent.net/canonical-bootstack/public/ubuntu jammy main
deb http://ppa.launchpad.net/landscape/self-hosted-23.10/ubuntu jammy main\
"""
        await apt_mirror_app.set_config({"mirror-list": mirror_list})
        await ops_test.model.wait_for_idle(apps=["apt-mirror"])
        await apt_mirror_unit.run_action("synchronize")

        # End up with 1 mirror lists.
        mirror_list = """\
deb https://ppa.launchpadcontent.net/canonical-bootstack/public/ubuntu jammy main
"""
        await apt_mirror_app.set_config({"mirror-list": mirror_list})
        await ops_test.model.wait_for_idle(apps=["apt-mirror"])
        await apt_mirror_unit.run_action("synchronize")

        # Since landscape mirror is removed, we expect there are no extra
        # unreferenced packages because they will be removed during
        # synchronization.
        results = await helper.run_action_wait(apt_mirror_unit, "check-packages")
        count = int(results.get("count"))
        assert count == 0

    async def test_unreferenced_packages_config_changed_snapshoted(
        self, ops_test, apt_mirror_app, apt_mirror_unit, base_path, helper
    ):
        """Test not removing snapshoted packages.

        Test packages will not be removed when mirror-list is changed but a
        snapshot is still requiring them.
        """
        # Clean up
        await apt_mirror_unit.run("rm -rf {}/mirror/*".format(base_path))
        await apt_mirror_unit.run("rm -rf {}/publish".format(base_path))
        await apt_mirror_unit.run("rm -rf {}/snapshot-*".format(base_path))

        # Start with 2 mirror lists.
        mirror_list = """\
deb https://ppa.launchpadcontent.net/canonical-bootstack/public/ubuntu focal main
deb http://ppa.launchpad.net/landscape/self-hosted-23.10/ubuntu jammy main\
"""
        await apt_mirror_app.set_config({"mirror-list": mirror_list})
        await ops_test.model.wait_for_idle(apps=["apt-mirror"])
        await apt_mirror_unit.run_action("synchronize")

        # Create a snapshot at this point.
        await apt_mirror_unit.run_action("create-snapshot")

        # End up with 1 mirror lists.
        mirror_list = """\
deb https://ppa.launchpadcontent.net/canonical-bootstack/public/ubuntu focal main
"""
        await apt_mirror_app.set_config({"mirror-list": mirror_list})
        await ops_test.model.wait_for_idle(apps=["apt-mirror"])
        results = await helper.run_action_wait(apt_mirror_unit, "synchronize")
        _, changed_packages = re.findall(r"-?\d+\.?\d*", results.get("message"))
        assert int(changed_packages) > 0

    async def test_outdated_packages_version_changed(
        self, ops_test, apt_mirror_app, apt_mirror_unit, base_path, helper
    ):
        """Test removing outdated packages.

        Test outdated packages can be removed when current index is not
        requiring them and is pointing to newer versions.
        """
        # Clean up
        await apt_mirror_unit.run("rm -rf {}/mirror/*".format(base_path))
        await apt_mirror_unit.run("rm -rf {}/publish".format(base_path))
        await apt_mirror_unit.run("rm -rf {}/snapshot-*".format(base_path))

        # Start with a test mirror
        mirror_list = """\
deb https://ppa.launchpadcontent.net/canonical-bootstack/public/ubuntu focal main
"""
        await apt_mirror_app.set_config({"mirror-list": mirror_list})
        await ops_test.model.wait_for_idle(apps=["apt-mirror"])
        await apt_mirror_unit.run_action("synchronize")

        # Simulate there are outdated packages in the pool; for example adding
        # copies of current packages to the pool, but appending _outdated to
        # the filename.
        cmd_1 = r"for f in $(find {} -name *.deb)".format(Path(base_path, "mirror"))
        cmd_2 = r"; do cp $f $(echo $f | sed -e s/\.deb/_outdated\.deb/); done;"
        cmd = cmd_1 + cmd_2
        await apt_mirror_unit.run(cmd)

        # Make sure we find outdated packages.
        results = await helper.run_action_wait(apt_mirror_unit, "check-packages")
        count = int(results.get("count"))
        assert count > 0

        # Let's try to delete the outdated packages and check if there are
        # still some outdated packages remain.
        await helper.run_action_wait(apt_mirror_unit, "clean-up-packages", confirm=True)
        results = await helper.run_action_wait(apt_mirror_unit, "check-packages")
        count = int(results.get("count"))
        assert count == 0

    async def test_outdated_packages_distro_changed(
        self, ops_test, apt_mirror_app, apt_mirror_unit, base_path, helper
    ):
        """Test removing outdated packages.

        Test outdated packages are removed when a distro is upgraded, when no
        indices are not requiring them.

        The `synchronized` action will automatically cleaned up all outdated packages,
        so the check-packages action should return empty list always.
        """
        # Clean up
        await apt_mirror_unit.run("rm -rf {}/mirror/*".format(base_path))
        await apt_mirror_unit.run("rm -rf {}/publish".format(base_path))
        await apt_mirror_unit.run("rm -rf {}/snapshot-*".format(base_path))

        # Start with a test mirror
        mirror_list = """\
deb https://ppa.launchpadcontent.net/canonical-bootstack/public/ubuntu focal main
<<<<<<< HEAD
=======
"""
        await apt_mirror_app.set_config({"mirror-list": mirror_list})
        await ops_test.model.wait_for_idle(apps=["apt-mirror"])
        await apt_mirror_unit.run_action("synchronize")

        # Upgrade the distro to Jammy
        mirror_list = """\
deb https://ppa.launchpadcontent.net/canonical-bootstack/public/ubuntu jammy main
>>>>>>> ba80a6ef
"""
        await apt_mirror_app.set_config({"mirror-list": mirror_list})
        await ops_test.model.wait_for_idle(apps=["apt-mirror"])
        results = await helper.run_action_wait(apt_mirror_unit, "synchronize")
        assert results.get("message") == "Freed up 0.0 bytes by cleaning 0 packages"

<<<<<<< HEAD
=======
        # Let's switch back to Focal and create a snapshot before switching to
        # Jammy.
        mirror_list = """\
deb https://ppa.launchpadcontent.net/canonical-bootstack/public/ubuntu focal main
"""
        await apt_mirror_app.set_config({"mirror-list": mirror_list})
        await ops_test.model.wait_for_idle(apps=["apt-mirror"])
        await apt_mirror_unit.run_action("synchronize")
>>>>>>> ba80a6ef
        await helper.run_action_wait(apt_mirror_unit, "create-snapshot")

        # Upgrade the distro to jammy
        mirror_list = """\
deb https://ppa.launchpadcontent.net/canonical-bootstack/public/ubuntu jammy main
"""
        await apt_mirror_app.set_config({"mirror-list": mirror_list})
        await ops_test.model.wait_for_idle(apps=["apt-mirror"])
        results = await helper.run_action_wait(apt_mirror_unit, "synchronize")
        _, changed_packages = re.findall(r"-?\d+\.?\d*", results.get("message"))
        assert int(changed_packages) > 0

        # The `synchronize` action should clean up also the mirror, so the
        # `check-packages` action should not find any package to clean up.
        results = await helper.run_action_wait(apt_mirror_unit, "check-packages")
        count = int(results.get("count"))
        assert count == 0<|MERGE_RESOLUTION|>--- conflicted
+++ resolved
@@ -343,9 +343,22 @@
 """
         await apt_mirror_app.set_config({"mirror-list": mirror_list})
         await ops_test.model.wait_for_idle(apps=["apt-mirror"])
-        results = await helper.run_action_wait(apt_mirror_unit, "synchronize")
-        _, changed_packages = re.findall(r"-?\d+\.?\d*", results.get("message"))
-        assert int(changed_packages) > 0
+        await apt_mirror_unit.run_action("synchronize")
+
+        # Even though we end up with only 1 mirror list, but since we created
+        # a snapshot before changing mirror list, we should still have
+        # references to the packages in the snapshot, thus there should be no
+        # packages to be removed.
+        results = await helper.run_action_wait(apt_mirror_unit, "check-packages")
+        count = int(results.get("count"))
+        assert count == 0
+
+        # Let's try to delete the snapshot and check if there are
+        # still some unreferenced packages remain.
+        await apt_mirror_unit.run("rm -rf {}/snapshot-*".format(base_path))
+        results = await helper.run_action_wait(apt_mirror_unit, "check-packages")
+        count = int(results.get("count"))
+        assert count > 0
 
     async def test_outdated_packages_version_changed(
         self, ops_test, apt_mirror_app, apt_mirror_unit, base_path, helper
@@ -394,10 +407,8 @@
         """Test removing outdated packages.
 
         Test outdated packages are removed when a distro is upgraded, when no
-        indices are not requiring them.
-
-        The `synchronized` action will automatically cleaned up all outdated packages,
-        so the check-packages action should return empty list always.
+        indices are not requiring them. Also, test the outdated packages are
+        not removed when the index of the old distro is kept in the snapshot.
         """
         # Clean up
         await apt_mirror_unit.run("rm -rf {}/mirror/*".format(base_path))
@@ -407,8 +418,6 @@
         # Start with a test mirror
         mirror_list = """\
 deb https://ppa.launchpadcontent.net/canonical-bootstack/public/ubuntu focal main
-<<<<<<< HEAD
-=======
 """
         await apt_mirror_app.set_config({"mirror-list": mirror_list})
         await ops_test.model.wait_for_idle(apps=["apt-mirror"])
@@ -417,15 +426,17 @@
         # Upgrade the distro to Jammy
         mirror_list = """\
 deb https://ppa.launchpadcontent.net/canonical-bootstack/public/ubuntu jammy main
->>>>>>> ba80a6ef
-"""
-        await apt_mirror_app.set_config({"mirror-list": mirror_list})
-        await ops_test.model.wait_for_idle(apps=["apt-mirror"])
-        results = await helper.run_action_wait(apt_mirror_unit, "synchronize")
-        assert results.get("message") == "Freed up 0.0 bytes by cleaning 0 packages"
-
-<<<<<<< HEAD
-=======
+"""
+        await apt_mirror_app.set_config({"mirror-list": mirror_list})
+        await ops_test.model.wait_for_idle(apps=["apt-mirror"])
+        await apt_mirror_unit.run_action("synchronize")
+
+        # Make sure we don't find outdated packages because they should be
+        # removed during synchronization.
+        results = await helper.run_action_wait(apt_mirror_unit, "check-packages")
+        count = int(results.get("count"))
+        assert count == 0
+
         # Let's switch back to Focal and create a snapshot before switching to
         # Jammy.
         mirror_list = """\
@@ -434,21 +445,22 @@
         await apt_mirror_app.set_config({"mirror-list": mirror_list})
         await ops_test.model.wait_for_idle(apps=["apt-mirror"])
         await apt_mirror_unit.run_action("synchronize")
->>>>>>> ba80a6ef
         await helper.run_action_wait(apt_mirror_unit, "create-snapshot")
-
-        # Upgrade the distro to jammy
         mirror_list = """\
 deb https://ppa.launchpadcontent.net/canonical-bootstack/public/ubuntu jammy main
 """
         await apt_mirror_app.set_config({"mirror-list": mirror_list})
         await ops_test.model.wait_for_idle(apps=["apt-mirror"])
-        results = await helper.run_action_wait(apt_mirror_unit, "synchronize")
-        _, changed_packages = re.findall(r"-?\d+\.?\d*", results.get("message"))
-        assert int(changed_packages) > 0
-
-        # The `synchronize` action should clean up also the mirror, so the
-        # `check-packages` action should not find any package to clean up.
-        results = await helper.run_action_wait(apt_mirror_unit, "check-packages")
-        count = int(results.get("count"))
-        assert count == 0+        await apt_mirror_unit.run_action("synchronize")
+
+        # This time we should not find any "outdated" packages because they are
+        # still required in the snapshot.
+        results = await helper.run_action_wait(apt_mirror_unit, "check-packages")
+        count = int(results.get("count"))
+        assert count == 0
+
+        # Remove the snapshot, and we should find the "outdated" packages
+        await apt_mirror_unit.run("rm -rf {}/snapshot-*".format(base_path))
+        results = await helper.run_action_wait(apt_mirror_unit, "check-packages")
+        count = int(results.get("count"))
+        assert count > 0