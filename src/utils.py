--- conflicted
+++ resolved
@@ -57,13 +57,9 @@
 def _get_archive_root(pool: Path) -> Path:
     """Get archive path from pool path."""
     if pool.is_symlink():
-<<<<<<< HEAD
-        return pool.readlink().parent.absolute()
-=======
         # Note(rgildein): using pool.resolve instead of pool.readlink, since readlink was
         # introduced in Python 3.9, we know that path exists, so it's safe
         return pool.resolve().parent.absolute()
->>>>>>> 4f7dbca6
 
     return pool.parent.absolute()
 
